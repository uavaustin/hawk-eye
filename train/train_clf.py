--- conflicted
+++ resolved
@@ -226,18 +226,10 @@
                 f"Best model accuracy: {scores['best_model_score']:.5f}\n"
                 f"Best EMA accuracy: {scores['best_ema_score']:.5f} \n"
             )
-<<<<<<< HEAD
-            # BP Updated
-            log.metric("model_score", model_score, epoch)
-            log.metric("best_model_score", scores["best_model_score"], epoch)
-            log.metric("ema_score", ema_score, epoch)
-            log.metric("best_ema_score", scores["best_ema_score"], epoch)
-=======
             log.metric("Model score", model_score, epoch)
             log.metric("Best model score", scores["best_model_score"], epoch)
             log.metric("EMA score", ema_score, epoch)
             log.metric("Best EMA score", scores["best_ema_score"], epoch)
->>>>>>> 41c04278
 
 
 @torch.no_grad()
