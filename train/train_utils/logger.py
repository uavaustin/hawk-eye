--- conflicted
+++ resolved
@@ -26,11 +26,7 @@
         console.setFormatter(formatter)
         # add the handler to the root logger
         logging.getLogger("").addHandler(console)
-<<<<<<< HEAD
-        self.met = SummaryWriter(log_dir=log_file.parent)
-=======
         self.tensorboard_writer = SummaryWriter(log_dir=log_file.parent)
->>>>>>> 41c04278
 
     def info(self, message: str) -> None:
         logging.info(message)
@@ -41,15 +37,6 @@
     def error(self, message: str) -> None:
         logging.error(message)
 
-<<<<<<< HEAD
-    # Method metric
-    # logs the tensorboard information
-    # the the add_scalar args and and passes it to the add_scalar
-    def metric(self, metric_tag, metric_value, metric_epoch):
-        self.met.add_scalar(
-            metric_tag, metric_value, metric_epoch,
-        )
-=======
-    def metric(self, tag, value, pos):
-        self.tensorboard_writer.add_scalar(tag, value, pos)
->>>>>>> 41c04278
+    # logs metric to tensorboard
+    def metric(self, tag, value, epoch):
+        self.tensorboard_writer.add_scalar(tag, value, epoch)