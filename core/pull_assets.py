#!/usr/bin/env python3
""" Functions to pull in data from the cloud.
This relies on Google Cloud Storage python API. Please see the Image Recognition lead
to recieve the proper credentials for access to the bucket. """

import tarfile
import pathlib
import tempfile
import os
from typing import List, Union

os.environ["GOOGLE_APPLICATION_CREDENTIALS"] = str(
    pathlib.Path("~/ac84adeb9cc3.json").expanduser()
)
from google.cloud import storage
import requests

from data_generation import generate_config as config

_BUCKET = "uav-austin-test"

storage_client = storage.Client()
bucket = storage_client.bucket("uav-austin-test")


def pull_all() -> None:
    """ Pull all assets. """
    pull_backgrounds()
    pull_base_shapes()
    pull_fonts()


def pull_backgrounds() -> None:
    """Pull the shape generation backgrounds."""
    download_file(
        [f"assets/{item}" for item in config.BACKGROUNDS_URL], config.ASSETS_DIR
    )


def pull_base_shapes() -> None:
    """Pull the base shape images."""
    download_file(config.BASE_SHAPES_URL, config.ASSETS_DIR)


def pull_fonts() -> None:
    """Pull the fonts."""
    download_file(config.FONTS_URL, config.ASSETS_DIR)


# Download a file to the assets folder and return the filename.
def download_file(filenames: Union[str, List[str]], destination: pathlib.Path) -> None:

    if isinstance(filenames, str):
        filenames = [filenames]

    for filename in filenames:
<<<<<<< HEAD
        filename = pathlib.Path(filename)
        folder_name = filename.stem.split(".", 1)[0]
        if not (destination / folder_name).is_dir():
=======
        if not (destination / filename).is_dir():
            url = f"https://utexas.box.com/shared/static/95juw09529mf0k1shsbr3me1ysmo5e41.gz"
            print(url)
>>>>>>> b5ce06cc
            print(f"Fetching {filename}...", end="", flush=True)

            with tempfile.TemporaryDirectory() as d:
<<<<<<< HEAD
                tmp_file = pathlib.Path(d) / "file.tar.gz"
                blob = bucket.blob(str(filename))
                blob.download_to_filename(tmp_file)
=======
                tmp_file = pathlib.Path("/tmp/test") / f"{filename}.tar.gz"
>>>>>>> b5ce06cc

                untar_and_move(tmp_file, destination)

            print(" done.")


# Untar a file, unless the directory already exists.
def untar_and_move(filename: pathlib.Path, destination: pathlib.Path) -> None:
    print(filename, destination)
    print(f"Extracting {filename.name}...", end="", flush=True)
    with tarfile.open(filename, "r") as tar:
        tar.extractall(destination)

    # Remove hidden files that might have been left behind by
    # the untarring.
    for filename in destination.rglob("._*"):
        filename.unlink()


def download_model(model_type: str, timestamp: str) -> pathlib.Path:
    assert model_type in ["classifier", "detector"], f"Unsupported model {model_type}."
    filename = f"{model_type}-{timestamp}"
    if not (config.ASSETS_DIR / filename).is_dir():
        dest = config.ASSETS_DIR / filename
        download_file(f"{filename}", dest)

    return config.ASSETS_DIR / filename<|MERGE_RESOLUTION|>--- conflicted
+++ resolved
@@ -54,25 +54,15 @@
         filenames = [filenames]
 
     for filename in filenames:
-<<<<<<< HEAD
         filename = pathlib.Path(filename)
         folder_name = filename.stem.split(".", 1)[0]
         if not (destination / folder_name).is_dir():
-=======
-        if not (destination / filename).is_dir():
-            url = f"https://utexas.box.com/shared/static/95juw09529mf0k1shsbr3me1ysmo5e41.gz"
-            print(url)
->>>>>>> b5ce06cc
             print(f"Fetching {filename}...", end="", flush=True)
 
             with tempfile.TemporaryDirectory() as d:
-<<<<<<< HEAD
                 tmp_file = pathlib.Path(d) / "file.tar.gz"
                 blob = bucket.blob(str(filename))
                 blob.download_to_filename(tmp_file)
-=======
-                tmp_file = pathlib.Path("/tmp/test") / f"{filename}.tar.gz"
->>>>>>> b5ce06cc
 
                 untar_and_move(tmp_file, destination)
 
