--- conflicted
+++ resolved
@@ -69,13 +69,9 @@
     # The detectors we use can train on images with no targets.
     empty_slice_probability: 0.2
     train_offset: 0
-<<<<<<< HEAD
     train_images: 5000
-=======
-    train_images: 2
->>>>>>> b9094a80
     val_offset: 0
-    val_images: 100
+    val_images: 0
   classification:
     offset: 0
     images: 50
