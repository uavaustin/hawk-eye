--- conflicted
+++ resolved
@@ -1,14 +1,5 @@
 classes:
   shapes:
-    - circle
-    - cross
-    - pentagon
-    - quarter-circle
-    - rectangle
-    - semicircle
-    - square
-    - star
-    - trapezoid
     - triangle
   alphas:
     - A
@@ -78,15 +69,9 @@
     # The detectors we use can train on images with no targets.
     empty_slice_probability: 0.2
     train_offset: 0
-<<<<<<< HEAD
-    train_images: 10000
+    train_images: 2
     val_offset: 0
-    val_images: 1000
-=======
-    train_images: 1000
-    val_offset: 0
-    val_images: 100
->>>>>>> de991043
+    val_images: 0
   classification:
     offset: 0
     images: 50
