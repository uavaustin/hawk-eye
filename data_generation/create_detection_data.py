--- conflicted
+++ resolved
@@ -211,10 +211,7 @@
         x1, y1, x2, y2 = shape_img.getbbox()
         bg_at_shape = background.crop((x1 + x, y1 + y, x2 + x, y2 + y))
         bg_at_shape.paste(shape_img, (0, 0), shape_img)
-<<<<<<< HEAD
         # bg_at_shape = bg_at_shape.filter(ImageFilter.MedianFilter())
-=======
->>>>>>> edca209a
         background.paste(bg_at_shape, (x, y))
 
         im_w, im_h = background.size
