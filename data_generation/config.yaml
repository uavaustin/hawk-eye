--- conflicted
+++ resolved
@@ -60,11 +60,7 @@
   empty_slice_probability: 0.2
   train_batch:
     offset: 0
-<<<<<<< HEAD
-    images: 100
-=======
     images: 50
->>>>>>> edca209a
   eval_batch:
     offset: 0
     images: 0
